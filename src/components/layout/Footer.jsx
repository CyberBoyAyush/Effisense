import React from "react";
import {
  FaGithub,
  FaEnvelope,
  FaBug,
  FaHeart,
  FaUserShield,
} from "react-icons/fa";

const Footer = () => {
  const email = "connect@ayush-sharma.in";

  const openReportBugEmail = () => {
    const subject = encodeURIComponent("Bug/Feedback Report for Effisense");
    const body = encodeURIComponent("Describe the issue or feedback here:\n\n");
    window.location.href = `mailto:${email}?subject=${subject}&body=${body}`;
  };

  return (
    <footer className="bg-gradient-to-r from-gray-900/95 via-gray-900/90 to-orange-950/20 backdrop-blur-md border-t border-orange-800/30">
      <div className=" mx-auto px-4 py-4 md:py-5">
        <div className="flex flex-col sm:flex-row items-center justify-between sm:space-y-0 space-y-3">
          {/* Left Side - Brand and Made with love */}
          <div className="flex flex-col items-center sm:items-start space-y-1">
            <div className="flex items-center gap-1.5 group">
              <span className="text-base font-bold text-orange-400 group-hover:text-orange-300 transition-colors duration-300">
                Effisense
              </span>
            </div>
            <div className="text-xs text-gray-500 flex items-center gap-1">
              <span>Made by Ayush Sharma with</span>
              <FaHeart className="w-3 h-3 text-rose-500 animate-pulse" />
              <span>&copy; {new Date().getFullYear()}</span>
            </div>
          </div>

          {/* Right Side - Actions and Links */}
          <div className="flex items-center gap-4">
            <button
              onClick={openReportBugEmail}
              className="px-3 py-1.5 bg-gray-800/70 hover:bg-gray-700/70 border border-orange-500/30 
                rounded-lg text-gray-300 hover:text-orange-300 transition-all duration-200 
                flex items-center gap-1.5 text-xs"
            >
              <FaBug className="text-orange-400" />
              <span>Report Bug</span>
            </button>
<<<<<<< HEAD

            <a
              href="https://github.com/cyberboyayush/"
              target="_blank"
=======
            
            <a 
              href="https://github.com/cyberboyayush/" 

              target="_blank" 
>>>>>>> 7c7fe869
              rel="noopener noreferrer"
              className="p-2 text-gray-400 hover:text-orange-300 transition-colors rounded-full hover:bg-gray-800/50"
              aria-label="GitHub"
            >
              <FaGithub className="w-4 h-4" />
            </a>
            <a
              href={`mailto:${email}`}
              className="p-2 text-gray-400 hover:text-orange-300 transition-colors rounded-full hover:bg-gray-800/50"
              aria-label="Email"
            >
              <FaEnvelope className="w-4 h-4" />
            </a>
            <a
              href="/privacy"
              className="p-2 text-gray-400 hover:text-orange-300 transition-colors rounded-full hover:bg-gray-800/50"
              aria-label="Privacy Policy"
            >
              <FaUserShield className="w-4 h-4" />
            </a>
          </div>
        </div>
      </div>
    </footer>
  );
};

export default Footer;<|MERGE_RESOLUTION|>--- conflicted
+++ resolved
@@ -45,18 +45,11 @@
               <FaBug className="text-orange-400" />
               <span>Report Bug</span>
             </button>
-<<<<<<< HEAD
 
             <a
               href="https://github.com/cyberboyayush/"
               target="_blank"
-=======
-            
-            <a 
-              href="https://github.com/cyberboyayush/" 
 
-              target="_blank" 
->>>>>>> 7c7fe869
               rel="noopener noreferrer"
               className="p-2 text-gray-400 hover:text-orange-300 transition-colors rounded-full hover:bg-gray-800/50"
               aria-label="GitHub"
